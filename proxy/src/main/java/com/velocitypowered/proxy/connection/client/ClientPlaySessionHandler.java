--- conflicted
+++ resolved
@@ -349,15 +349,10 @@
     }
 
     // Clear any title from the previous server.
-<<<<<<< HEAD
     if (player.getProtocolVersion().compareTo(MINECRAFT_1_8) >= 0) {
-      player.getMinecraftConnection()
+      player.getConnection()
           .delayedWrite(TitlePacket.resetForProtocolVersion(player.getProtocolVersion()));
     }
-=======
-    player.getConnection()
-        .delayedWrite(TitlePacket.resetForProtocolVersion(player.getProtocolVersion()));
->>>>>>> dbfbd1e2
 
     // Flush everything
     player.getConnection().flush();
